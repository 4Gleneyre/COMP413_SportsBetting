'use client';

import { useState, useEffect, useRef } from 'react';
import {
  collection,
  getDocs,
  query,
  where,
  Timestamp,
  orderBy,
  limit,
  startAfter,
  addDoc,
  updateDoc,
  doc,
  getDoc,
  setDoc
} from 'firebase/firestore';
import { db } from '@/lib/firebase';
import type { Event } from '@/types/events';
import Image from 'next/image';
import { useAuth } from '@/contexts/AuthContext';
import DateRangePicker from '@/components/DateRangePicker';
import GameInfoModal from '@/components/GameInfoModal';
import BettingModal from '@/components/BettingModal';
import OddsHistoryChart from '@/components/OddsHistoryChart';
import ReactMarkdown from 'react-markdown';
import remarkGfm from 'remark-gfm';
// Import the shared event fetching utility
import { fetchEvents, fetchEventById, formatEventDate } from '@/utils/eventFetching';

// Import the TeamLogo component from the main page
function TeamLogo({ 
  abbreviation, 
  teamName, 
  sport, 
  teamId 
}: { 
  abbreviation: string; 
  teamName: string; 
  sport?: string; 
  teamId?: number | string 
}) {
  const [imageExists, setImageExists] = useState(true);
  
  // For soccer teams, use the football-data.org API
  let logoUrl = `/logos/${abbreviation}.png`; // Default logo
  
  if (sport === 'soccer' && teamId !== undefined) {
    // Use the football-data.org API for soccer team logos
    logoUrl = `https://crests.football-data.org/${teamId}.png`;
  }

  return imageExists ? (
    <Image
      src={logoUrl}
      alt={`${teamName} logo`}
      width={32}
      height={32}
      className="rounded-full"
      onError={() => setImageExists(false)}
    />
  ) : (
    // Fallback if image doesn't exist
    <div className="w-8 h-8 bg-gray-200 dark:bg-gray-700 rounded-full flex items-center justify-center text-gray-500 dark:text-gray-400 text-xs font-medium">
      {abbreviation?.substring(0, 2) || "?"}
    </div>
  );
}

// Fix formatEventDate to handle various date formats
function safeFormatEventDate(dateValue: string | Date | undefined | null): string {
  if (!dateValue) return 'TBD';
  
  // If it's already a string, use it directly
  try {
    const dateString = typeof dateValue === 'string' 
      ? dateValue 
      : dateValue instanceof Date 
        ? dateValue.toISOString() 
        : 'TBD';
    return formatEventDate(dateString);
  } catch (error) {
    console.error('Error formatting date:', error);
    return 'TBD';
  }
}

export default function Events() {
  const [events, setEvents] = useState<Event[]>([]);
  const [loading, setLoading] = useState(true);
  const [selectedBet, setSelectedBet] = useState<{ event: Event; team: 'home' | 'visitor' | 'draw' } | null>(null);
  const [selectedEvent, setSelectedEvent] = useState<Event | null>(null);
  const [searchQuery, setSearchQuery] = useState('');
  const [filterDates, setFilterDates] = useState<[Date | null, Date | null]>([null, null]);
  const [sportFilter, setSportFilter] = useState<'soccer' | 'basketball' | null>(null);
  const [showFilterModal, setShowFilterModal] = useState(false);
  const { user } = useAuth();

  // Add debug logging for filterDates
  useEffect(() => {
    console.log('filterDates changed:', filterDates);
  }, [filterDates]);

  // Add debug logging for sport filter
  useEffect(() => {
    console.log('sportFilter changed:', sportFilter);
  }, [sportFilter]);

  // For Firestore pagination
  const lastDocRef = useRef<any>(null);
  const [hasMore, setHasMore] = useState(true);
  const [isFetchingMore, setIsFetchingMore] = useState(false);

  const loadMoreRef = useRef<HTMLDivElement | null>(null);

  // Function to check if date is valid
  const isValidDate = (date: any): boolean => {
    if (!date) return false;
    
    // If it's a string date format
    if (typeof date === 'string') {
      const d = new Date(date);
      return d instanceof Date && !isNaN(d.getTime());
    }
    
    // If it's already a Date object
    if (date instanceof Date) {
      return !isNaN(date.getTime());
    }
    
    return false;
  };

  /**
   * Fetch event by ID from Firestore - now using shared utility
   */
  const handleFetchEventById = async (eventId: string | number | null) => {
    if (eventId === null || eventId === undefined) {
      console.error('No event ID provided');
      return;
    }
    
    try {
      const eventData = await fetchEventById(eventId);
      if (eventData) {
        setSelectedEvent(eventData);
      } else {
        console.error('Event document does not exist');
      }
    } catch (error) {
      console.error('Error fetching event by ID:', error);
    }
  };

  // Handle event ID from URL and custom events
  useEffect(() => {
    // Check URL for event parameter on page load
    const urlParams = new URLSearchParams(window.location.search);
    const eventId = urlParams.get('event');
    
    if (eventId) {
      handleFetchEventById(eventId);
      
      // Clean up the URL without reloading the page
      const newUrl = window.location.pathname;
      window.history.replaceState({}, document.title, newUrl);
    }
    
    // Listen for custom event when event is selected from TradeConfirmationModal
    const handleEventSelected = (e: CustomEvent) => {
      if (e.detail && typeof e.detail === 'object' && 'eventId' in e.detail) {
        const { eventId } = e.detail;
        // eventId can be string or number, fetchEventById will handle it
        handleFetchEventById(eventId);
      } else {
        console.error('Invalid custom event format', e);
      }
    };
    
    // Add event listener for custom event
    window.addEventListener('eventSelected', handleEventSelected as EventListener);
    
    // Clean up event listener
    return () => {
      window.removeEventListener('eventSelected', handleEventSelected as EventListener);
    };
  }, []);

  // Reset pagination when filters change
  useEffect(() => {
    console.log('Filter dates changed - Resetting pagination');
    console.log('Previous lastDoc:', lastDocRef.current ? { id: lastDocRef.current.id, date: lastDocRef.current.data().date } : null);
    setEvents([]);
    setHasMore(true);
    lastDocRef.current = null;
    loadEvents();
  }, [searchQuery, filterDates, sportFilter]);

  /**
   * Fetch the next batch of events (10 at a time) using shared utility
   */
  const loadEvents = async () => {
    console.log('loadEvents called - current lastDoc:', lastDocRef.current ? { id: lastDocRef.current.id, date: lastDocRef.current.data().date } : null);
    
    if (!hasMore) {
      return;
    }

    setIsFetchingMore(true);

    try {
      // Convert filterDates to the format expected by fetchEvents
      const result = await fetchEvents({
        filterDates: filterDates,
<<<<<<< HEAD
        sportFilter: sportFilter,
        searchQuery: searchQuery,
=======
>>>>>>> cc0c75ef
        pageSize: 10,
        lastDoc: lastDocRef.current
      });

      const { events: newEvents, lastDoc, hasMore: moreResults } = result;

      // Update state with new events
      setEvents(prev => [...prev, ...newEvents]);
      lastDocRef.current = lastDoc; // Store lastDoc
      setHasMore(moreResults);
      setLoading(false);
      
    } catch (error) {
      console.error('Error loading events:', error);
      setLoading(false);
    } finally {
      setIsFetchingMore(false);
    }
  };

  // For infinite scroll functionality
  useEffect(() => {
    const observer = new IntersectionObserver(
      (entries) => {
        const [entry] = entries;
        if (entry.isIntersecting && hasMore && !isFetchingMore) {
          loadEvents();
        }
      },
      { threshold: 0.5 }
    );

    const currentLoadMoreRef = loadMoreRef.current;
    if (currentLoadMoreRef) {
      observer.observe(currentLoadMoreRef);
    }

    return () => {
      if (currentLoadMoreRef) {
        observer.unobserve(currentLoadMoreRef);
      }
    };
  }, [hasMore, isFetchingMore]);

  // Initial fetch on component mount
  useEffect(() => {
    loadEvents();
  }, []);

  // Debug events data
  useEffect(() => {
    console.log('Events loaded:', events.length);
    if (events.length > 0) {
      const soccerEvents = events.filter(e => e.sport === 'soccer');
      console.log('Soccer events:', soccerEvents.length);
      if (soccerEvents.length > 0) {
        console.log('First soccer event:', soccerEvents[0]);
      }
    }
  }, [events]);

  if (loading) {
    return (
      <div className="max-w-3xl mx-auto py-8 px-4">
        <div className="animate-pulse space-y-4">
          {[1, 2, 3].map((i) => (
            <div key={i} className="h-40 bg-gray-200 dark:bg-gray-700 rounded-xl" />
          ))}
        </div>
      </div>
    );
  }

  // Filter events with valid dates - different handling for soccer vs basketball
  const validEvents = events.filter(event => {
    // Soccer events use 'datetime' or 'date' fields
    if (event.sport === 'soccer') {
      return isValidDate(event.datetime) || isValidDate(event.date);
    }
    
    // Basketball events use 'status' field
    return isValidDate(event.status);
  });

  return (
    <div className="max-w-3xl mx-auto py-8 px-4">
      <h2 className="text-3xl font-bold mb-8">Events</h2>
      
      {/* Search and Filter Controls */}
      <div className="mb-6">
        <div className="flex">
          <input
            type="text"
            placeholder="Search teams..."
            value={searchQuery}
            onChange={(e) => setSearchQuery(e.target.value)}
            className="flex-grow p-3 border border-gray-300 dark:border-gray-600 rounded-l-lg bg-transparent dark:text-white focus:border-blue-500 dark:focus:border-blue-400 focus:ring-1 focus:ring-blue-500 dark:focus:ring-blue-400 outline-none"
          />
          <button
            onClick={() => setShowFilterModal(true)}
            className="p-3 border border-l-0 border-gray-300 dark:border-gray-600 rounded-r-lg bg-white dark:bg-gray-800 hover:bg-gray-100 dark:hover:bg-gray-700 transition-colors"
          >
            <svg xmlns="http://www.w3.org/2000/svg" className={`h-6 w-6 ${filterDates[0] || filterDates[1] ? 'text-blue-600' : 'text-gray-500'}`} fill="none" viewBox="0 0 24 24" stroke="currentColor">
              <path strokeLinecap="round" strokeLinejoin="round" strokeWidth={2} d="M3 4a1 1 0 011-1h16a1 1 0 011 1v2a1 1 0 01-.293.707L15 14.414V19a1 1 0 01-1 1h-4a1 1 0 01-1-1v-4.586L3.293 6.707A1 1 0 013 6V4z" />
            </svg>
          </button>
        </div>
      </div>

      {/* Events List */}
      {validEvents.length === 0 && !loading && (
        <p className="text-gray-600 dark:text-gray-300">
          No upcoming events found.
        </p>
      )}
      <div className="space-y-4">
        {validEvents.map((event) => (
          <div
            key={event.id}
            className="bg-white dark:bg-gray-800 rounded-xl shadow-sm border border-gray-200 dark:border-gray-700 overflow-hidden cursor-pointer hover:border-blue-400 dark:hover:border-blue-500 transition-colors relative"
            onClick={() => setSelectedEvent(event)}
          >
            <div className="p-4">
              <div className="flex items-center justify-between mb-4">
                <span className="px-3 py-1 bg-blue-100 dark:bg-blue-900 text-blue-600 dark:text-blue-400 rounded-full text-sm font-medium">
                  {event.sport === 'soccer' ? 'Soccer' : 'Basketball'}
                </span>
                {event.sport === 'soccer' && event.competition && (
                  <span className="px-3 py-1 bg-gray-100 dark:bg-gray-700 text-gray-600 dark:text-gray-400 rounded-full text-xs font-medium">
                    {event.competition.name}
                  </span>
                )}
                <div className="flex items-center gap-2">
                  {event.trades && (
                    <div className="flex items-center">
                      <span className="text-sm font-bold text-red-500">{event.trades.length}</span>
                      <span className="ml-1">
                        🔥
                      </span>
                    </div>
                  )}
                </div>
              </div>

              <div className="grid grid-cols-[1fr,auto,1fr] gap-4 items-center">
                <div className="text-left p-4">
                  <div className="flex items-center gap-4">
                    <TeamLogo
                      abbreviation={event.home_team.abbreviation || ''}
                      teamName={event.home_team.full_name || event.home_team.name || ''}
                      sport={event.sport}
                      teamId={event.home_team.id}
                    />
                    <div>
                      <div className="font-semibold text-lg">
                        {event.home_team.full_name || event.home_team.name || 'Home Team'}
                      </div>
                      <div className="text-sm text-gray-500 dark:text-gray-400 mt-1">
                        {event.homeTeamCurrentOdds || '0'}% chance
                      </div>
                    </div>
                  </div>
                </div>

                <div className="flex flex-col items-center justify-center">
                  {event.sport === 'soccer' && event.drawOdds && (
                    <div className="text-sm bg-yellow-100 dark:bg-yellow-900 text-yellow-600 dark:text-yellow-400 px-2 py-1 rounded mb-1">
                      Draw: {event.drawOdds}%
                    </div>
                  )}
                  <div className="text-xs text-gray-500 dark:text-gray-400 mb-1">VS</div>
                </div>

                <div className="text-right p-4">
                  <div className="flex items-center justify-end gap-4">
                    <div>
                      <div className="font-semibold text-lg">
                        {event.visitor_team.full_name || event.visitor_team.name || 'Away Team'}
                      </div>
                      <div className="text-sm text-gray-500 dark:text-gray-400 mt-1">
                        {event.visitorTeamCurrentOdds || '0'}% chance
                      </div>
                    </div>
                    <TeamLogo
                      abbreviation={event.visitor_team.abbreviation || ''}
                      teamName={event.visitor_team.full_name || event.visitor_team.name || ''}
                      sport={event.sport}
                      teamId={event.visitor_team.id}
                    />
                  </div>
                </div>
              </div>
            </div>
            
            {/* Footer */}
            <div className="p-3 bg-gray-50 dark:bg-gray-700 text-center text-xs mt-auto">
              <span className="text-gray-500 dark:text-gray-400">
                {event.sport === 'soccer' 
                  ? safeFormatEventDate(event.datetime || event.date) 
                  : safeFormatEventDate(event.status)}
              </span>
            </div>
          </div>
        ))}
      </div>

      {/* Sentinel div for intersection observer */}
      {hasMore && (
        <div
          ref={loadMoreRef}
          className="flex items-center justify-center py-6 text-gray-500 dark:text-gray-400"
        >
          {isFetchingMore && <span>Loading more events...</span>}
        </div>
      )}

      {/* Game Info Modal */}
      {selectedEvent && (
        <GameInfoModal
          event={selectedEvent}
          onClose={() => setSelectedEvent(null)}
          onSelectTeam={(team: 'home' | 'visitor' | 'draw') => {
            setSelectedBet({ event: selectedEvent, team });
            setSelectedEvent(null);
          }}
        />
      )}

      {/* Betting Modal */}
      {selectedBet && (
        <BettingModal
          event={selectedBet.event}
          selectedTeam={selectedBet.team}
          onClose={() => setSelectedBet(null)}
        />
      )}

      {showFilterModal && (
        <div className="fixed inset-0 z-50 flex items-center justify-center">
          <div className="absolute inset-0 bg-black opacity-50" onClick={() => setShowFilterModal(false)}></div>
          <div className="bg-white dark:bg-gray-800 p-6 rounded-lg z-10 w-11/12 max-w-md">
            <h2 className="text-2xl font-bold mb-4">Filters</h2>
            
            {/* Date Range Filter */}
            <div className="mb-6">
              <label className="block text-sm font-medium text-gray-700 dark:text-gray-300 mb-2">Date Range</label>
              <DateRangePicker
                startDate={filterDates[0]}
                endDate={filterDates[1]}
                onChange={setFilterDates}
              />
            </div>
            
            {/* Sport Filter */}
            <div className="mb-6">
              <label className="block text-sm font-medium text-gray-700 dark:text-gray-300 mb-2">Sport</label>
              <div className="flex space-x-3">
                <button
                  onClick={() => setSportFilter(null)}
                  className={`px-4 py-2 rounded-lg transition-colors ${
                    sportFilter === null
                      ? 'bg-blue-600 text-white'
                      : 'border border-gray-300 dark:border-gray-600 bg-transparent hover:bg-gray-100 dark:hover:bg-gray-700'
                  }`}
                >
                  All
                </button>
                <button
                  onClick={() => setSportFilter('soccer')}
                  className={`px-4 py-2 rounded-lg transition-colors ${
                    sportFilter === 'soccer'
                      ? 'bg-blue-600 text-white'
                      : 'border border-gray-300 dark:border-gray-600 bg-transparent hover:bg-gray-100 dark:hover:bg-gray-700'
                  }`}
                >
                  Soccer
                </button>
                <button
                  onClick={() => setSportFilter('basketball')}
                  className={`px-4 py-2 rounded-lg transition-colors ${
                    sportFilter === 'basketball'
                      ? 'bg-blue-600 text-white'
                      : 'border border-gray-300 dark:border-gray-600 bg-transparent hover:bg-gray-100 dark:hover:bg-gray-700'
                  }`}
                >
                  Basketball
                </button>
              </div>
            </div>
            
            {/* Action Buttons */}
            <div className="flex justify-end gap-2">
              <button
                className="px-4 py-2 rounded-lg border border-gray-300 dark:border-gray-600 bg-transparent hover:bg-gray-100 dark:hover:bg-gray-700 transition-colors"
                onClick={() => { 
                  setFilterDates([null, null]);
                  setSportFilter(null);
                  setShowFilterModal(false);
                }}
              >
                Clear Filters
              </button>
              <button
                className="px-4 py-2 rounded-lg bg-blue-600 text-white hover:bg-blue-700 transition-colors"
                onClick={() => setShowFilterModal(false)}
              >
                Apply Filters
              </button>
            </div>
          </div>
        </div>
      )}
    </div>
  );
}<|MERGE_RESOLUTION|>--- conflicted
+++ resolved
@@ -213,11 +213,8 @@
       // Convert filterDates to the format expected by fetchEvents
       const result = await fetchEvents({
         filterDates: filterDates,
-<<<<<<< HEAD
         sportFilter: sportFilter,
         searchQuery: searchQuery,
-=======
->>>>>>> cc0c75ef
         pageSize: 10,
         lastDoc: lastDocRef.current
       });
