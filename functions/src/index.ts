--- conflicted
+++ resolved
@@ -1228,7 +1228,57 @@
   }
 );
 
-<<<<<<< HEAD
+/**
+ * Delete a post
+ * This function allows a user to delete their own post
+ */
+export const deletePost = onCall(
+  {
+    region: "us-central1",
+    maxInstances: 10,
+  },
+  async (request) => {
+    // Ensure the user is authenticated
+    if (!request.auth) {
+      throw new HttpsError("unauthenticated", "User must be authenticated to delete a post.");
+    }
+
+    const { postId } = request.data;
+    
+    if (!postId) {
+      throw new HttpsError("invalid-argument", "Post ID is required.");
+    }
+
+    const userId = request.auth.uid;
+    
+    try {
+      // Get the post document
+      const postRef = db.collection("posts").doc(postId);
+      const postDoc = await postRef.get();
+      
+      // Check if post exists
+      if (!postDoc.exists) {
+        throw new HttpsError("not-found", "Post not found.");
+      }
+      
+      const postData = postDoc.data();
+      
+      // Check if the current user is the author of the post
+      if (postData?.userId !== userId) {
+        throw new HttpsError("permission-denied", "You can only delete your own posts.");
+      }
+      
+      // Delete the post
+      await postRef.delete();
+      
+      return { success: true, message: "Post deleted successfully." };
+    } catch (error) {
+      console.error("Error deleting post:", error);
+      throw new HttpsError("internal", "Failed to delete post. Please try again later.");
+    }
+  }
+);
+
 export const getFutureSoccerMatches = onSchedule({
   schedule: "every 1 hours",
   timeoutSeconds: 3600,
@@ -1541,13 +1591,6 @@
 });
 
 export const getSoccerMatchBettingAnalysis = onCall(
-=======
-/**
- * Delete a post
- * This function allows a user to delete their own post
- */
-export const deletePost = onCall(
->>>>>>> 92317ab2
   {
     region: "us-central1",
     maxInstances: 10,
@@ -1555,7 +1598,6 @@
   async (request) => {
     // Ensure the user is authenticated
     if (!request.auth) {
-<<<<<<< HEAD
       throw new HttpsError("unauthenticated", "User must be authenticated.");
     }
 
@@ -1662,43 +1704,6 @@
         "internal",
         "Failed to generate betting analysis. Please try again later."
       );
-=======
-      throw new HttpsError("unauthenticated", "User must be authenticated to delete a post.");
-    }
-
-    const { postId } = request.data;
-    
-    if (!postId) {
-      throw new HttpsError("invalid-argument", "Post ID is required.");
-    }
-
-    const userId = request.auth.uid;
-    
-    try {
-      // Get the post document
-      const postRef = db.collection("posts").doc(postId);
-      const postDoc = await postRef.get();
-      
-      // Check if post exists
-      if (!postDoc.exists) {
-        throw new HttpsError("not-found", "Post not found.");
-      }
-      
-      const postData = postDoc.data();
-      
-      // Check if the current user is the author of the post
-      if (postData?.userId !== userId) {
-        throw new HttpsError("permission-denied", "You can only delete your own posts.");
-      }
-      
-      // Delete the post
-      await postRef.delete();
-      
-      return { success: true, message: "Post deleted successfully." };
-    } catch (error) {
-      console.error("Error deleting post:", error);
-      throw new HttpsError("internal", "Failed to delete post. Please try again later.");
->>>>>>> 92317ab2
     }
   }
 );